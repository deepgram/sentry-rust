extern crate backtrace;
extern crate time;
extern crate url;

use std::thread;
use std::sync::mpsc::{channel, Sender, Receiver};
use std::sync::{Arc, Mutex};
use std::sync::atomic::{AtomicBool, Ordering};
<<<<<<< HEAD
use std::fmt::Debug;
use std::default::Default;
=======
use std::fmt::{self, Debug};
>>>>>>> 27d74b91
use std::time::Duration;
use std::io::Read;
use std::env;
use std::error::Error;
use std::str::FromStr;
// use std::io::Write;

#[macro_use]
extern crate hyper;
use hyper::Client;
use hyper::net::HttpsConnector;
use hyper::header::{Headers, ContentType};

extern crate hyper_native_tls;
use hyper_native_tls::NativeTlsClient;

extern crate chrono;
use chrono::offset::utc::UTC;

struct ThreadState<'a> {
    alive: &'a mut Arc<AtomicBool>,
}
impl<'a> ThreadState<'a> {
    fn set_alive(&self) {
        self.alive.store(true, Ordering::Relaxed);
    }
}
impl<'a> Drop for ThreadState<'a> {
    fn drop(&mut self) {
        self.alive.store(false, Ordering::Relaxed);
    }
}

pub trait WorkerClosure<T, P>: Fn(&P, T) -> () + Send + Sync {}
impl<T, F, P> WorkerClosure<T, P> for F where F: Fn(&P, T) -> () + Send + Sync {}


pub struct SingleWorker<T: 'static + Send, P: Clone + Send> {
    parameters: P,
    f: Arc<Box<WorkerClosure<T, P, Output = ()>>>,
    receiver: Arc<Mutex<Receiver<T>>>,
    sender: Mutex<Sender<T>>,
    alive: Arc<AtomicBool>,
}

impl<T: 'static + Debug + Send, P: 'static + Clone + Send> SingleWorker<T, P> {
    pub fn new(parameters: P, f: Box<WorkerClosure<T, P, Output = ()>>) -> SingleWorker<T, P> {
        let (sender, receiver) = channel::<T>();

        let worker = SingleWorker {
            parameters: parameters,
            f: Arc::new(f),
            receiver: Arc::new(Mutex::new(receiver)),
            sender: Mutex::new(sender), /* too bad sender is not sync -- suboptimal.... see https://github.com/rust-lang/rfcs/pull/1299/files */
            alive: Arc::new(AtomicBool::new(true)),
        };
        SingleWorker::spawn_thread(&worker);
        worker
    }

    fn is_alive(&self) -> bool {
        self.alive.clone().load(Ordering::Relaxed)
    }

    fn spawn_thread(worker: &SingleWorker<T, P>) {
        let mut alive = worker.alive.clone();
        let f = worker.f.clone();
        let receiver = worker.receiver.clone();
        let parameters = worker.parameters.clone();
        thread::spawn(move || {
            let state = ThreadState { alive: &mut alive };
            state.set_alive();

            let lock = match receiver.lock() {
                Ok(guard) => guard,
                Err(poisoned) => poisoned.into_inner(),
            };
            loop {
                match lock.recv() {
                    Ok(value) => f(&parameters, value),
                    Err(_) => {
                        thread::yield_now();
                    }
                };
            }

        });
        while !worker.is_alive() {
            thread::yield_now();
        }
    }

    pub fn work_with(&self, msg: T) {
        let alive = self.is_alive();
        if !alive {
            SingleWorker::spawn_thread(self);
        }

        let lock = match self.sender.lock() {
            Ok(guard) => guard,
            Err(poisoned) => poisoned.into_inner(),
        };

        let _ = lock.send(msg);
    }
}


pub trait ToJsonString {
    fn to_json_string(&self) -> String;
}

impl ToJsonString for String {
    // adapted from rustc_serialize json.rs
    fn to_json_string(&self) -> String {
        let mut s = String::new();
        s.push_str("\"");

        let mut start = 0;

        for (i, byte) in self.bytes().enumerate() {
            let escaped = match byte {
                b'"' => "\\\"",
                b'\\' => "\\\\",
                b'\x00' => "\\u0000",
                b'\x01' => "\\u0001",
                b'\x02' => "\\u0002",
                b'\x03' => "\\u0003",
                b'\x04' => "\\u0004",
                b'\x05' => "\\u0005",
                b'\x06' => "\\u0006",
                b'\x07' => "\\u0007",
                b'\x08' => "\\b",
                b'\t' => "\\t",
                b'\n' => "\\n",
                b'\x0b' => "\\u000b",
                b'\x0c' => "\\f",
                b'\r' => "\\r",
                b'\x0e' => "\\u000e",
                b'\x0f' => "\\u000f",
                b'\x10' => "\\u0010",
                b'\x11' => "\\u0011",
                b'\x12' => "\\u0012",
                b'\x13' => "\\u0013",
                b'\x14' => "\\u0014",
                b'\x15' => "\\u0015",
                b'\x16' => "\\u0016",
                b'\x17' => "\\u0017",
                b'\x18' => "\\u0018",
                b'\x19' => "\\u0019",
                b'\x1a' => "\\u001a",
                b'\x1b' => "\\u001b",
                b'\x1c' => "\\u001c",
                b'\x1d' => "\\u001d",
                b'\x1e' => "\\u001e",
                b'\x1f' => "\\u001f",
                b'\x7f' => "\\u007f",
                _ => {
                    continue;
                }
            };


            if start < i {
                s.push_str(&self[start..i]);
            }

            s.push_str(escaped);

            start = i + 1;
        }

        if start != self.len() {
            s.push_str(&self[start..]);
        }

        s.push_str("\"");
        s
    }
}

#[derive(Debug,Clone)]
pub struct StackFrame {
    filename: String,
    function: String,
    lineno: u32,
}

// see https://docs.getsentry.com/hosted/clientdev/attributes/
#[derive(Debug,Clone)]
pub struct Event {
    // required
    event_id: String, // uuid4 exactly 32 characters (no dashes!)
    message: String, // Maximum length is 1000 characters.
    timestamp: String, // ISO 8601 format, without a timezone ex: "2011-05-02T17:41:36"
    level: String, // fatal, error, warning, info, debug
    logger: String, // ex "my.logger.name"
    platform: String, // Acceptable values ..., other
    sdk: SDK,
    device: Device,
    // optional
    culprit: Option<String>, // the primary perpetrator of this event ex: "my.module.function_name"
    server_name: Option<String>, // host client from which the event was recorded
    stack_trace: Option<Vec<StackFrame>>, // stack trace
    release: Option<String>, // generally be something along the lines of the git SHA for the given project
    tags: Vec<(String, String)>, // WARNING! should be serialized as json object k->v
    environment: Option<String>, // ex: "production"
    modules: Vec<(String, String)>, // WARNING! should be serialized as json object k->v
    extra: Vec<(String, String)>, // WARNING! should be serialized as json object k->v
    fingerprint: Vec<String>, // An array of strings used to dictate the deduplicating for this event.
}
impl Event {
    pub fn new(logger: &str,
               level: &str,
               message: &str,
               device: &Device,
               culprit: Option<&str>,
               fingerprint: Option<Vec<String>>,
               server_name: Option<&str>,
               stack_trace: Option<Vec<StackFrame>>,
               release: Option<&str>,
               environment: Option<&str>)
               -> Event {


        Event {
            event_id: "".to_string(),
            message: message.to_owned(),
            timestamp: UTC::now().format("%Y-%m-%dT%H:%M:%S").to_string(), /* ISO 8601 format, without a timezone ex: "2011-05-02T17:41:36" */
            level: level.to_owned(),
            logger: logger.to_owned(),
            platform: "other".to_string(),
            sdk: SDK {
                name: "rust-sentry".to_string(),
                version: env!("CARGO_PKG_VERSION").to_string(),
            },
            device: device.to_owned(),
            culprit: culprit.map(|c| c.to_owned()),
            server_name: server_name.map(|c| c.to_owned()),
            stack_trace: stack_trace,
            release: release.map(|c| c.to_owned()),
            tags: vec![],
            environment: environment.map(|c| c.to_owned()),
            modules: vec![],
            extra: vec![],
            fingerprint: fingerprint.unwrap_or(vec![]),
        }
    }

    pub fn push_tag(&mut self, key: String, value: String) {
        self.tags.push((key, value));
    }
}

impl ToJsonString for Event {
    fn to_json_string(&self) -> String {
        let mut s = String::new();
        s.push_str("{");
        s.push_str(&format!("\"event_id\":{},", self.event_id.to_json_string()));
        s.push_str(&format!("\"message\":{},", self.message.to_json_string()));
        s.push_str(&format!("\"timestamp\":\"{}\",", self.timestamp));
        s.push_str(&format!("\"level\":\"{}\",", self.level));
        s.push_str(&format!("\"logger\":\"{}\",", self.logger));
        s.push_str(&format!("\"platform\":\"{}\",", self.platform));
        s.push_str(&format!("\"sdk\": {},", self.sdk.to_json_string()));
        s.push_str(&format!("\"device\": {}", self.device.to_json_string()));

        if let Some(ref culprit) = self.culprit {
            s.push_str(&format!(",\"culprit\": {}", culprit.to_json_string()));
        }
        if let Some(ref server_name) = self.server_name {
            s.push_str(&format!(",\"server_name\":\"{}\"", server_name));
        }
        if let Some(ref release) = self.release {
            s.push_str(&format!(",\"release\":\"{}\"", release));
        }
        if self.tags.len() > 0 {
            let last_index = self.tags.len() - 1;
            s.push_str(",\"tags\":{");
            for (index, tag) in self.tags.iter().enumerate() {
                s.push_str(&format!("\"{}\":\"{}\"", tag.0, tag.1));
                if index != last_index {
                    s.push_str(",");
                }
            }
            s.push_str("}");
        }
        if let Some(ref environment) = self.environment {
            s.push_str(&format!(",\"environment\":\"{}\"", environment));
        }
        if self.modules.len() > 0 {
            s.push_str(",\"modules\":\"{");
            for module in self.modules.iter() {
                s.push_str(&format!("\"{}\":\"{}\"", module.0, module.1));
            }
            s.push_str("}");
        }
        if self.extra.len() > 0 {
            s.push_str(",\"extra\":\"{");
            for extra in self.extra.iter() {
                s.push_str(&format!("\"{}\":\"{}\"", extra.0, extra.1));
            }
            s.push_str("}");
        }
        if let Some(ref stack_trace) = self.stack_trace {
            s.push_str(",\"stacktrace\":{\"frames\":[");
            // push stack frames, starting with the oldest
            let mut is_first = true;
            for stack_frame in stack_trace.iter().rev() {
                if !is_first {
                    s.push_str(",");
                } else {
                    is_first = false;
                }
                s.push_str(&format!("{{\"filename\":\"{}\",\"function\":\"{}\",\"lineno\":{}}}",
                                    stack_frame.filename,
                                    stack_frame.function,
                                    stack_frame.lineno));
            }
            s.push_str("]}");
        }
        if self.fingerprint.len() > 0 {
            s.push_str(",\"fingerprint\":[");
            let mut comma = false;
            for fingerprint in self.fingerprint.iter() {
                if comma {
                    s.push_str(",");
                }
                s.push_str(&fingerprint.to_json_string());
                comma = true;
            }
            s.push_str("]");
        }

        s.push_str("}");
        s
    }
}

#[derive(Debug,Clone)]
pub struct SDK {
    name: String,
    version: String,
}
impl ToJsonString for SDK {
    fn to_json_string(&self) -> String {
        format!("{{\"name\":\"{}\",\"version\":\"{}\"}}",
                self.name,
                self.version)
    }
}
#[derive(Debug, Clone, PartialEq)]
pub struct Device {
    name: String,
    version: String,
    build: String,
}

impl Device {
  pub fn new(name: String, version: String, build: String) -> Device {
    Device {
      name: name,
      version: version,
      build: build
    }
  }
}

impl Default for Device {
    fn default() -> Device {
        Device {
            name: env::var_os("OSTYPE")
                .and_then(|cs| cs.into_string().ok())
                .unwrap_or("".to_string()),
            version: "".to_string(),
            build: "".to_string()
        }
    }
}

impl ToJsonString for Device {
    fn to_json_string(&self) -> String {
        format!("{{\"name\":\"{}\",\"version\":\"{}\",\"build\":\"{}\"}}",
                self.name,
                self.version,
                self.build)
    }
}


#[derive(Debug, Clone, PartialEq, Eq)]
pub struct SentryCredential {
    pub key: String,
    pub secret: String,
    pub host: String,
    pub project_id: String,
}

<<<<<<< HEAD
=======
#[derive(Debug, Clone, PartialEq, Eq)]
pub struct CredentialParseError {}

impl fmt::Display for CredentialParseError {
    fn fmt(&self, fmt: &mut fmt::Formatter) -> fmt::Result {
        fmt.write_str(self.description())
    }
}

impl Error for CredentialParseError {
    fn description(&self) -> &str {
        "Invalid Sentry DSN syntax. Expected the form `https://{public key}:{private key}@{host}/{project id}`"
    }
}

impl FromStr for SentryCredential {
    type Err = CredentialParseError;
    fn from_str(s: &str) -> Result<SentryCredential, CredentialParseError> {
        url::Url::parse(s).ok()
            .and_then(|url| {
                let username = url.username().to_string();
                if !username.is_empty() { Some((url, username)) } else { None }
            })
            .and_then(|(url, username)| {
                let password = url.password().map(str::to_string);
                password.map(|pw| (url, username, pw))
            })
            .and_then(|(url, username, pw)| {
                let host = url.host_str().map(str::to_string);
                host.map(|host| (url, username, pw, host))
            })
            .and_then(|(url, username, pw, host)| {
                url.path_segments()
                    .and_then(|paths| paths.last().map(str::to_string))
                    .and_then(|path| if !path.is_empty() { Some((username, pw, host, path)) } else { None })
            })
            .map(|(username, pw, host, path)| {
                SentryCredential {
                    key: username,
                    secret: pw,
                    host: host,
                    project_id: path
                }
            })
            .ok_or_else(|| CredentialParseError {})
    }
}

>>>>>>> 27d74b91
pub struct Sentry {
    settings: Settings,
    worker: Arc<SingleWorker<Event, SentryCredential>>,
}

#[derive(Debug, PartialEq)]
pub struct Settings {
    server_name: String,
    release: String,
    environment: String,
    device: Device
}

pub struct SettingsBuilder {
    server_name: Option<String>,
    release: Option<String>,
    environment: Option<String>,
    device: Option<Device>
}

impl SettingsBuilder {
    pub fn new() -> SettingsBuilder {
        SettingsBuilder {
            server_name: None,
            release: None,
            environment: None,
            device: None
        }
    }

    pub fn with_server_name(mut self, server_name: String) -> SettingsBuilder {
        self.server_name = Some(server_name);
        self
    }

    pub fn with_release(mut self, release: String) -> SettingsBuilder {
        self.release = Some(release);
        self
    }

    pub fn with_environment(mut self, environment: String) -> SettingsBuilder {
        self.environment = Some(environment);
        self
    }

    pub fn with_device(mut self, device: Device) -> SettingsBuilder {
        self.device = Some(device);
        self
    }

    pub fn build(self) -> Settings {
      Settings {
        server_name: self.server_name.unwrap_or_default(),
        release: self.release.unwrap_or_default(),
        environment: self.environment.unwrap_or_default(),
        device: self.device.unwrap_or_default()
      }
    }
}

header! { (XSentryAuth, "X-Sentry-Auth") => [String] }

impl Sentry {
    pub fn new(server_name: String,
               release: String,
               environment: String,
               credential: SentryCredential)
               -> Sentry {
        let settings = SettingsBuilder::new()
            .with_server_name(server_name)
            .with_release(release)
            .with_environment(environment)
            .build();
        Sentry::from_settings(settings, credential)
    }

    pub fn from_settings(settings: Settings, credential: SentryCredential) -> Sentry {
        let worker = SingleWorker::new(credential,
                                       Box::new(move |credential, e| {
                                           Sentry::post(credential, &e);
                                       }));
        Sentry {
            settings: settings,
            worker: Arc::new(worker)
        }
    }



    // POST /api/1/store/ HTTP/1.1
    // Content-Type: application/json
    //
    fn post(credential: &SentryCredential, e: &Event) {
        // writeln!(&mut ::std::io::stderr(), "SENTRY: {}", e.to_json_string());

        let mut headers = Headers::new();

        // X-Sentry-Auth: Sentry sentry_version=7,
        // sentry_client=<client version, arbitrary>,
        // sentry_timestamp=<current timestamp>,
        // sentry_key=<public api key>,
        // sentry_secret=<secret api key>
        //
        let timestamp = time::get_time().sec.to_string();
        let xsentryauth = format!("Sentry sentry_version=7,sentry_client=rust-sentry/{},\
                                   sentry_timestamp={},sentry_key={},sentry_secret={}",
                                  env!("CARGO_PKG_VERSION"),
                                  timestamp,
                                  credential.key,
                                  credential.secret);
        headers.set(XSentryAuth(xsentryauth));


        headers.set(ContentType::json());

        let body = e.to_json_string();
        println!("Sentry body {}", body);

        let ssl = NativeTlsClient::new().unwrap();
        let connector = HttpsConnector::new(ssl);
        let mut client = Client::with_connector(connector);
        client.set_read_timeout(Some(Duration::new(5, 0)));
        client.set_write_timeout(Some(Duration::new(5, 0)));

        // {PROTOCOL}://{PUBLIC_KEY}:{SECRET_KEY}@{HOST}/{PATH}{PROJECT_ID}/store/
        let url = format!("https://{}:{}@{}/api/{}/store/",
                          credential.key,
                          credential.secret,
                          credential.host,
                          credential.project_id);

        let mut res = client.post(&url)
            .headers(headers)
            .body(&body)
            .send()
            .unwrap();

        // Read the Response.
        let mut body = String::new();
        res.read_to_string(&mut body).unwrap();
        println!("Sentry Response {}", body);
    }

    pub fn log_event(&self, e: Event) {
        self.worker.work_with(e);
    }

    pub fn register_panic_handler<F>(&self, maybe_f: Option<F>)
        where F: Fn(&std::panic::PanicInfo) + 'static + Sync + Send
    {

        let device = self.settings.device.clone();
        let server_name = self.settings.server_name.clone();
        let release = self.settings.release.clone();
        let environment = self.settings.environment.clone();

        let worker = self.worker.clone();

        std::panic::set_hook(Box::new(move |info: &std::panic::PanicInfo| {
            let location = info.location()
                .map(|l| format!("{}: {}", l.file(), l.line()))
                .unwrap_or("NA".to_string());
            let msg = match info.payload().downcast_ref::<&'static str>() {
                Some(s) => *s,
                None => {
                    match info.payload().downcast_ref::<String>() {
                        Some(s) => &s[..],
                        None => "Box<Any>",
                    }
                }
            };

            let mut frames = vec![];
            backtrace::trace(|frame: &backtrace::Frame| {
                backtrace::resolve(frame.ip(), |symbol| {
                    let name = symbol.name()
                        .map_or("unresolved symbol".to_string(), |name| name.to_string());
                    let filename = symbol.filename()
                        .map_or("".to_string(), |sym| format!("{:?}", sym));
                    let lineno = symbol.lineno().unwrap_or(0);
                    frames.push(StackFrame {
                        filename: filename,
                        function: name,
                        lineno: lineno,
                    });
                });

                true // keep going to the next frame
            });

            let e = Event::new("panic",
                               "fatal",
                               msg,
                               &device,
                               Some(&location),
                               None,
                               Some(&server_name),
                               Some(frames),
                               Some(&release),
                               Some(&environment));
            let _ = worker.work_with(e.clone());
            if let Some(ref f) = maybe_f {
                f(info);
            }
        }));
    }
    pub fn unregister_panic_handler(&self) {
        let _ = std::panic::take_hook();
    }

    // fatal, error, warning, info, debug
    pub fn fatal(&self, logger: &str, message: &str, culprit: Option<&str>) {
        self.log(logger, "fatal", message, culprit, None);
    }
    pub fn error(&self, logger: &str, message: &str, culprit: Option<&str>) {
        self.log(logger, "error", message, culprit, None);
    }
    pub fn warning(&self, logger: &str, message: &str, culprit: Option<&str>) {
        self.log(logger, "warning", message, culprit, None);
    }
    pub fn info(&self, logger: &str, message: &str, culprit: Option<&str>) {
        self.log(logger, "info", message, culprit, None);
    }
    pub fn debug(&self, logger: &str, message: &str, culprit: Option<&str>) {
        self.log(logger, "debug", message, culprit, None);
    }

    fn log(&self,
           logger: &str,
           level: &str,
           message: &str,
           culprit: Option<&str>,
           fingerprint: Option<Vec<String>>) {
        let fpr = match fingerprint {
            Some(f) => f,
            None => {
                vec![logger.to_string(),
                     level.to_string(),
                     culprit.map(|c| c.to_string()).unwrap_or("".to_string())]
            }
        };
        self.worker.work_with(Event::new(logger,
                                         level,
                                         message,
                                         &self.settings.device,
                                         culprit,
                                         Some(fpr),
                                         Some(&self.settings.server_name),
                                         None,
                                         Some(&self.settings.release),
                                         Some(&self.settings.environment)));
    }
}

#[cfg(test)]
mod tests {
    use super::{Device, Sentry, SentryCredential, SingleWorker, ToJsonString, SettingsBuilder};
    use std::sync::{Arc, Mutex};
    use std::sync::atomic::{AtomicUsize, Ordering};
    use std::sync::mpsc::channel;
    use std::thread;
    use std::panic::PanicInfo;


    // use std::time::Duration;

    #[test]
    fn test_to_json_string_for_string() {
        let uut1 = "".to_owned();
        assert_eq!(uut1.to_json_string(), "\"\"");

        let uut2 = "plain_string".to_owned();
        assert_eq!(uut2.to_json_string(), "\"plain_string\"");

        let uut3 = "string\"with escapes\"".to_owned();
        assert_eq!(uut3.to_json_string(), "\"string\\\"with escapes\\\"\"");

        let uut4 = "string with null\x00".to_owned();
        assert_eq!(uut4.to_json_string(), "\"string with null\\u0000\"");
    }

    #[test]
    fn it_should_pass_value_to_worker_thread() {

        let (sender, receiver) = channel();
        let s = Mutex::new(sender);
        let worker = SingleWorker::new("",
                                       Box::new(move |_, v| {
                                           let _ = s.lock().unwrap().send(v);
                                       }));
        let v = "Value";
        worker.work_with(v);

        let recv_v = receiver.recv().ok();
        assert!(recv_v == Some(v));
    }

    #[test]
    fn it_should_pass_value_event_after_thread_panic() {
        let (sender, receiver) = channel();
        let s = Mutex::new(sender);
        let i = AtomicUsize::new(0);
        let worker = SingleWorker::new("",
                                       Box::new(move |_, v| {
            let lock = match s.lock() {
                Ok(guard) => guard,
                Err(poisoned) => poisoned.into_inner(),
            };
            let _ = lock.send(v);

            i.fetch_add(1, Ordering::SeqCst);
            if i.load(Ordering::Relaxed) == 2 {
                panic!("PanicTesting");
            }

        }));
        let v0 = "Value0";
        let v1 = "Value1";
        let v2 = "Value2";
        let v3 = "Value3";
        worker.work_with(v0);
        worker.work_with(v1);
        let recv_v0 = receiver.recv().ok();
        let recv_v1 = receiver.recv().ok();

        while worker.is_alive() {
            thread::yield_now();
        }

        worker.work_with(v2);
        worker.work_with(v3);
        let recv_v2 = receiver.recv().ok();
        let recv_v3 = receiver.recv().ok();

        assert!(recv_v0 == Some(v0));
        assert!(recv_v1 == Some(v1));
        assert!(recv_v2 == Some(v2));
        assert!(recv_v3 == Some(v3));

    }

    #[test]
    fn it_registrer_panic_handler() {
        let sentry = Sentry::new("Server Name".to_string(),
                                 "release".to_string(),
                                 "test_env".to_string(),
                                 SentryCredential {
                                     key: "xx".to_string(),
                                     secret: "xx".to_string(),
                                     host: "app.getsentry.com".to_string(),
                                     project_id: "xx".to_string(),
                                 });

        let (sender, receiver) = channel();
        let s = Mutex::new(sender);

        sentry.register_panic_handler(Some(move |_: &PanicInfo| -> () {
            let lock = match s.lock() {
                Ok(guard) => guard,
                Err(poisoned) => poisoned.into_inner(),
            };
            let _ = lock.send(true);
        }));

        let t1 = thread::spawn(|| {
            panic!("Panic Handler Testing");
        });
        let _ = t1.join();


        assert_eq!(receiver.recv().unwrap(), true);
        sentry.unregister_panic_handler();

    }

    #[test]
    fn it_share_sentry_accross_threads() {
        let sentry = Arc::new(Sentry::new("Server Name".to_string(),
                                          "release".to_string(),
                                          "test_env".to_string(),
                                          SentryCredential {
                                              key: "xx".to_string(),
                                              secret: "xx".to_string(),
                                              host: "app.getsentry.com".to_string(),
                                              project_id: "xx".to_string(),
                                          }));

        let sentry1 = sentry.clone();
        let t1 = thread::spawn(move || sentry1.settings.server_name.clone());
        let sentry2 = sentry.clone();
        let t2 = thread::spawn(move || sentry2.settings.server_name.clone());

        let r1 = t1.join().unwrap();
        let r2 = t2.join().unwrap();

        assert!(r1 == sentry.settings.server_name);
        assert!(r2 == sentry.settings.server_name);
    }

    #[test]
    fn test_empty_settings_constructor_matches_empty_new_constructor() {
        let creds = SentryCredential {
            key: "xx".to_string(),
            secret: "xx".to_string(),
            host: "app.getsentry.com".to_string(),
            project_id: "xx".to_string(),
        };

        let from_settings = Sentry::from_settings(SettingsBuilder::new().build(), creds.clone());
        let from_new = Sentry::new("".to_string(), "".to_string(), "".to_string(), creds);
        assert_eq!(from_settings.settings, from_new.settings);
    }

    #[test]
<<<<<<< HEAD
    fn test_full_settings_constructor_overrides_all_settings() {
        let creds = SentryCredential {
            key: "xx".to_string(),
            secret: "xx".to_string(),
            host: "app.getsentry.com".to_string(),
            project_id: "xx".to_string(),
        };

        let server_name = "server_name".to_string();
        let release = "release".to_string();
        let environment = "environment".to_string();
        let device = Device::new("device_name".to_string(), "version".to_string(), "build".to_string());
        let settings = SettingsBuilder::new()
          .with_server_name(server_name.clone())
          .with_release(release.clone())
          .with_environment(environment.clone())
          .with_device(device.clone())
          .build();

        let from_settings = Sentry::from_settings(settings, creds);
        assert_eq!(from_settings.settings.server_name, server_name);
        assert_eq!(from_settings.settings.release, release);
        assert_eq!(from_settings.settings.environment, environment);
        assert_eq!(from_settings.settings.device, device);
=======
    fn test_parsing_dsn_when_valid() {
        let parsed_creds: SentryCredential = "https://mypublickey:myprivatekey@myhost/myprojectid".parse().unwrap();
        let manual_creds = SentryCredential {
            key: "mypublickey".to_string(),
            secret: "myprivatekey".to_string(),
            host: "myhost".to_string(),
            project_id: "myprojectid".to_string()
        };
        assert_eq!(parsed_creds, manual_creds);
    }

    #[test]
    fn test_parsing_dsn_with_nested_project_id() {
        let parsed_creds: SentryCredential = "https://mypublickey:myprivatekey@myhost/foo/bar/myprojectid".parse().unwrap();
        let manual_creds = SentryCredential {
            key: "mypublickey".to_string(),
            secret: "myprivatekey".to_string(),
            host: "myhost".to_string(),
            project_id: "myprojectid".to_string()
        };
        assert_eq!(parsed_creds, manual_creds);
    }

    #[test]
    fn test_parsing_dsn_when_lacking_project_id() {
        let parsed_creds = "https://mypublickey:myprivatekey@myhost/".parse::<SentryCredential>();
        assert!(parsed_creds.is_err());
    }

    #[test]
    fn test_parsing_dsn_when_lacking_private_key() {
        let parsed_creds = "https://mypublickey@myhost/myprojectid".parse::<SentryCredential>();
        assert!(parsed_creds.is_err());
    }

    #[test]
    fn test_parsing_dsn_when_lacking_protocol() {
        let parsed_creds = "mypublickey:myprivatekey@myhost/myprojectid".parse::<SentryCredential>();
        assert!(parsed_creds.is_err());
>>>>>>> 27d74b91
    }

    // #[test]
    // fn it_post_sentry_event() {
    //     let sentry = Sentry::new("Server Name".to_string(),
    //                              "release".to_string(),
    //                              "test_env".to_string(),
    //                              SentryCredential {
    //                                  key: "xx".to_string(),
    //                                  secret: "xx".to_string(),
    //                                  host: "app.getsentry.com".to_string(),
    //                                  project_id: "xx".to_string(),
    //                              });
    //
    //     sentry.info("test.logger",
    //                 "Test Message\nThis \"Message\" is nice\\cool!\nEnd",
    //                 None);
    //
    //     thread::sleep(Duration::new(5, 0));
    //
    // }
}<|MERGE_RESOLUTION|>--- conflicted
+++ resolved
@@ -6,12 +6,8 @@
 use std::sync::mpsc::{channel, Sender, Receiver};
 use std::sync::{Arc, Mutex};
 use std::sync::atomic::{AtomicBool, Ordering};
-<<<<<<< HEAD
-use std::fmt::Debug;
+use std::fmt::{self, Debug};
 use std::default::Default;
-=======
-use std::fmt::{self, Debug};
->>>>>>> 27d74b91
 use std::time::Duration;
 use std::io::Read;
 use std::env;
@@ -410,8 +406,6 @@
     pub project_id: String,
 }
 
-<<<<<<< HEAD
-=======
 #[derive(Debug, Clone, PartialEq, Eq)]
 pub struct CredentialParseError {}
 
@@ -460,7 +454,6 @@
     }
 }
 
->>>>>>> 27d74b91
 pub struct Sentry {
     settings: Settings,
     worker: Arc<SingleWorker<Event, SentryCredential>>,
@@ -875,7 +868,6 @@
     }
 
     #[test]
-<<<<<<< HEAD
     fn test_full_settings_constructor_overrides_all_settings() {
         let creds = SentryCredential {
             key: "xx".to_string(),
@@ -889,18 +881,18 @@
         let environment = "environment".to_string();
         let device = Device::new("device_name".to_string(), "version".to_string(), "build".to_string());
         let settings = SettingsBuilder::new()
-          .with_server_name(server_name.clone())
-          .with_release(release.clone())
-          .with_environment(environment.clone())
-          .with_device(device.clone())
-          .build();
+            .with_server_name(server_name.clone())
+            .with_release(release.clone())
+            .with_environment(environment.clone())
+            .with_device(device.clone())
+            .build();
 
         let from_settings = Sentry::from_settings(settings, creds);
         assert_eq!(from_settings.settings.server_name, server_name);
         assert_eq!(from_settings.settings.release, release);
         assert_eq!(from_settings.settings.environment, environment);
         assert_eq!(from_settings.settings.device, device);
-=======
+
     fn test_parsing_dsn_when_valid() {
         let parsed_creds: SentryCredential = "https://mypublickey:myprivatekey@myhost/myprojectid".parse().unwrap();
         let manual_creds = SentryCredential {
@@ -940,7 +932,6 @@
     fn test_parsing_dsn_when_lacking_protocol() {
         let parsed_creds = "mypublickey:myprivatekey@myhost/myprojectid".parse::<SentryCredential>();
         assert!(parsed_creds.is_err());
->>>>>>> 27d74b91
     }
 
     // #[test]
